--- conflicted
+++ resolved
@@ -48,11 +48,8 @@
         self.log_dir = log_dir
         self.data_dir = data_dir
         self.num_predict = num_predict
-<<<<<<< HEAD
         self.chunk_size = chunk_size
-=======
         self.translate = translate
->>>>>>> 0be8071a
 
     def run_tasks(self) -> None:
         """
@@ -83,11 +80,8 @@
                 task_dir=self.task_dir,
                 num_predict=self.num_predict,
                 data_dir=self.data_dir,
-<<<<<<< HEAD
                 chunk_size=self.chunk_size,
-=======
                 translate=self.translate,
->>>>>>> 0be8071a
             )
             task.run()
             return True
@@ -198,16 +192,15 @@
         help="Path to the data directory.",
     )
     parser.add_argument(
-<<<<<<< HEAD
         "--chunk_size",
         type=int,
         default=None,
         help="Number of examples to generate in a single chunk.",
-=======
+    )
+    parser.add_argument(
         "--translate",
         action="store_true",
         help="Translate the generated examples to English.",
->>>>>>> 0be8071a
     )
     return parser.parse_args()
 
@@ -254,11 +247,8 @@
         task_dir=args.task_dir,
         log_dir=args.log_dir,
         data_dir=args.data_dir,
-<<<<<<< HEAD
         chunk_size=args.chunk_size,
-=======
         translate=args.translate,
->>>>>>> 0be8071a
     )
 
     task_runner.run_tasks()
