--- conflicted
+++ resolved
@@ -1,11 +1,7 @@
 
 # LLM Extractinator
 
-<<<<<<< HEAD
-![Overview of the LLM Data Extractor](images/doofenshmirtz.jpg)
-=======
-![Overview of the LLM Data Extractor](images/doofenshmirtz.png)
->>>>>>> 269aafb0
+![Overview of the LLM Data Extractor](images/doofenshmirtz.jpg) 269aafb0a5044698f844fdb0453bc22cbde9ef9a
 
 > [!Important]
 > This tool is a prototype which is in active development and is still undergoing major changes. Please always check the results!
